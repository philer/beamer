#!/usr/bin/env python3
# -*- coding: utf-8 -*-

"""
Simplistic CLI for toggling and positioning
a secondary monitor or beamer. May work for
more than 2 connected outputs, but untested.

Usage:
    beamer [info|query|clone|left|right|off|only] [-r|--retry]

Options
    -r --retry    Retry failed commands every second until they succeed.
"""

import sys
import os
import re
import subprocess
<<<<<<< HEAD
from math import ceil
=======
from time import sleep
>>>>>>> b5843379
from itertools import chain

from docopt import docopt

class ObjectDict(dict):
    """Dictionary with dot access."""
    def __getattr__(self, key):
        try:
            return self[key]
        except KeyError:
            raise AttributeError from None

    def __setattr__(self, key, value):
        self[key] = value


<<<<<<< HEAD
def chunk(iterable, size):
    """Split an iterable into tuples of equal length (last may be shorter)."""
    try:
        for index in range(0, len(iterable), size):
            yield iterable[index:index + size]
    except TypeError:
        it = iter(iterable)
        current_chunk = tuple(next(it) for _ in range(size))
        while current_chunk:
            yield current_chunk
            current_chunk = tuple(next(it) for _ in range(size))


def list_to_columns(strings, *, sep=" ", indent=""):
    """stringify a sequence into columns fitting into a terminal `ls` style."""
    max_len = max(map(len, strings))
    term_width = os.get_terminal_size().columns
    columns = (term_width - len(indent)) // (max_len + len(sep))
    lines = ceil(len(strings) / columns)
    return "\n".join(indent + sep.join(s.rjust(max_len)
                                       for s in strings[lineno::lines])
                     for lineno in range(lines))


def info(msg):
    """Print an info message and exit."""
    print("\033[1;32m" + str(msg) + "\033[0m")
=======

# def print_list_columns(entries, format=str):
#     entries = tuple(map(format, entries))
#     max_len = max(map(len, entries))
#     term_width = os.get_terminal_size().columns
#     columns = term_width // max_len
#     lines = ceil(len(entries) / columns)
#     for

>>>>>>> b5843379

def error(msg):
    """Print an error message."""
    print("\033[1;31m" + str(msg) + "\033[0m")


def run_cmd(*args, echo=True):
    """Execute a command line utility and return the output."""
    if echo:
<<<<<<< HEAD
        info(" ".join(args))
    result = subprocess.run(args,
                            check=True,
                            universal_newlines=True,
                            stdout=subprocess.PIPE,
                            stderr=subprocess.STDOUT)
    # except subprocess.CalledProcessError as cpe:
    if echo:
        print(result.stdout, end="")
    return result.stdout
=======
        print("\033[1;32m" + " ".join(args) + "\033[0m")
    try:
        result = subprocess.run(args,
                                check=True,
                                universal_newlines=True,
                                stdout=subprocess.PIPE,
                                stderr=subprocess.STDOUT)
    except subprocess.CalledProcessError as cpe:
        error("subprocess '" + " ".join(args) + "' failed:")
        error(cpe.stdout)
        return cpe.stdout
    else:
        if echo:
            print(result.stdout, end="")
        return result.stdout
>>>>>>> b5843379


def _sscanf(string, regex, casts):
    """Weird sscanf type thing using regex"""
    match = regex.match(string)
    if match is None:
        return None
    result = ObjectDict()
    for key, value in match.groupdict().items():
        try:
            result[key] = casts[key](value)
        except TypeError:
            pass
    return result


xrandr_output_regex = re.compile(r"""
    (?P<name>\S+)
    \ (?P<connected>(?:dis)?connected)
    (?P<primary>\ primary)?
    (?:\ (?P<width>\d+)x(?P<height>\d+)
         (?P<xoffset>[+-]\d+)(?P<yoffset>[+-]\d+)
    )?
    \ \((?P<info>.*?)\)
    (?:\ (?P<physical_size>.*))?
    """, flags=re.ASCII|re.VERBOSE
)
xrandr_output_casts = {
    'name': str,
    'connected': lambda x: x == "connected",
    'primary': bool,
    'width': int,
    'height': int,
    'xoffset': int,
    'yoffset': int,
    'info': str,
    'physical_size': str,
}
xrandr_mode_regex = re.compile(r"""
    \s+(?P<width>\d+)x(?P<height>\d+)
    \s+(?P<frequency>\d+\.\d+)
    (?P<active>\*)?
    (?P<preferred>\+)?
    """, flags=re.ASCII|re.VERBOSE)
xrandr_mode_casts = {
    'width': int,
    'height': int,
    'frequency': float,
    'active': bool,
    'preferred': bool,
}


def scan_xrandr_outputs(echo=True):
    """Iterate data of all outputs by parsing `xrandr --query`."""
    lines = run_cmd("xrandr", "--query", echo=echo).split("\n")[1:]
    current_output = None
    while current_output is None:
        current_output = _sscanf(lines.pop(0), xrandr_output_regex, xrandr_output_casts)
    current_output.modes = []
    for line in filter(None, lines):
        output = _sscanf(line, xrandr_output_regex, xrandr_output_casts)
        if output:
            yield current_output
            current_output = output
            current_output.modes = []
            continue
        mode = _sscanf(line, xrandr_mode_regex, xrandr_mode_casts)
        if mode:
            current_output.modes.append(mode)
            continue
        # print("ignoring line '{}'".format(line))
    yield current_output


def connected_outputs(echo=True):
    """Iterate outputs filtered by connection status."""
    for output in scan_xrandr_outputs(echo=echo):
        if output.connected:
            yield output


def beamer_info():
    for output in connected_outputs(echo=False):
        info(output.name)
        modes = ["{}{}x{}".format("*" if m.active else "", m.width, m.height)
                 for m in output.modes]
        print(list_to_columns(modes, indent="  "))


def beamer_query_args():
    """xrandr arguments for querying current status."""
    return ("xrandr", "--query")


def beamer_clone_args():
    """xrandr arguments for cloning to all connected outputs."""
    outputs = tuple(connected_outputs())
    print("Cloning to {} outputs.".format(len(outputs)))
    resolutions = ({(md.width, md.height) for md in out.modes} for out in outputs)
    try:
        resolution = max(set.intersection(*resolutions))
    except ValueError:
        return print("no matching resolution found")
    mode = "{}x{}".format(*resolution)
    return ("xrandr", "--output", outputs[0].name, "--mode", mode,
            *chain.from_iterable(("--output", out.name,
                                  "--mode", mode,
                                  "--same-as", outputs[0].name)
                                 for out in outputs[1:])
            )


def beamer_side_args(side):
    """xrandr arguments for putting one output next to the other."""
    outputs = tuple(connected_outputs())
    if len(outputs) != 2:
        return print("Which outputs should I use? Found {}".format(len(outputs)))
    return ("xrandr", "--output", outputs[0].name, "--auto",
            "--output", outputs[1].name, "--auto",
            "--" + side + "-of", outputs[0].name)


def beamer_single_output_args(index=0):
    """xrandr arguments for turning off all outputs except one."""
    outputs = list(connected_outputs())
    try:
        activate = outputs.pop(index)
    except IndexError:
        return print("No output with index {} connected".format(index))
    return ("xrandr", "--output", activate.name, "--auto",
            *chain.from_iterable(("--output", out.name, "--off")
                                 for out in outputs)
            )

def main():
    """Run the CLI."""
    args = docopt(__doc__, version="0.0.1")
    cmd_args = None
    while cmd_args is None:
        if args["off"]:
            cmd_args = beamer_single_output_args(index=0)
        elif args["only"]:
            cmd_args = beamer_single_output_args(index=1)
        elif args["clone"]:
            cmd_args = beamer_clone_args()
        elif args["left"]:
            cmd_args = beamer_side_args("left")
        elif args["right"]:
            cmd_args = beamer_side_args("right")
        elif args["info"]:
            return beamer_info()
        else:
            cmd_args = beamer_query_args()

        if cmd_args:
            run_cmd(*cmd_args)
            return
        elif not args["--retry"]:
            return 1
        else:
            sleep(1)


if __name__ == "__main__":
    sys.exit(main())<|MERGE_RESOLUTION|>--- conflicted
+++ resolved
@@ -17,11 +17,8 @@
 import os
 import re
 import subprocess
-<<<<<<< HEAD
 from math import ceil
-=======
 from time import sleep
->>>>>>> b5843379
 from itertools import chain
 
 from docopt import docopt
@@ -38,7 +35,6 @@
         self[key] = value
 
 
-<<<<<<< HEAD
 def chunk(iterable, size):
     """Split an iterable into tuples of equal length (last may be shorter)."""
     try:
@@ -66,17 +62,6 @@
 def info(msg):
     """Print an info message and exit."""
     print("\033[1;32m" + str(msg) + "\033[0m")
-=======
-
-# def print_list_columns(entries, format=str):
-#     entries = tuple(map(format, entries))
-#     max_len = max(map(len, entries))
-#     term_width = os.get_terminal_size().columns
-#     columns = term_width // max_len
-#     lines = ceil(len(entries) / columns)
-#     for
-
->>>>>>> b5843379
 
 def error(msg):
     """Print an error message."""
@@ -86,19 +71,7 @@
 def run_cmd(*args, echo=True):
     """Execute a command line utility and return the output."""
     if echo:
-<<<<<<< HEAD
         info(" ".join(args))
-    result = subprocess.run(args,
-                            check=True,
-                            universal_newlines=True,
-                            stdout=subprocess.PIPE,
-                            stderr=subprocess.STDOUT)
-    # except subprocess.CalledProcessError as cpe:
-    if echo:
-        print(result.stdout, end="")
-    return result.stdout
-=======
-        print("\033[1;32m" + " ".join(args) + "\033[0m")
     try:
         result = subprocess.run(args,
                                 check=True,
@@ -113,7 +86,6 @@
         if echo:
             print(result.stdout, end="")
         return result.stdout
->>>>>>> b5843379
 
 
 def _sscanf(string, regex, casts):
